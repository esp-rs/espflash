[package]
name = "espflash"
version = "2.0.2"
edition = "2021"
rust-version = "1.65"
description = "A command-line tool for flashing Espressif devices"
repository = "https://github.com/esp-rs/espflash"
license = "MIT OR Apache-2.0"
keywords = [
    "cli",
    "embedded",
    "esp",
]
categories = [
    "command-line-utilities",
    "development-tools",
    "embedded",
]

[package.metadata.binstall]
pkg-url = "{ repo }/releases/download/v{ version }/{ name }-{ target }.{ archive-format }"
bin-dir = "{ bin }{ binary-ext }"
pkg-fmt = "zip"

[package.metadata.docs.rs]
rustdoc-args = ["--cfg", "docsrs"]

[[bin]]
name = "espflash"
path = "./src/bin/espflash.rs"
required-features = ["cli"]

[dependencies]
<<<<<<< HEAD
addr2line = { version = "0.21.0", optional = true }
base64 = "0.21.4"
binread = "2.2.0"
bytemuck = { version = "1.14.0", features = ["derive"] }
clap = { version = "4.4.6", features = ["derive", "env", "wrap_help"], optional = true }
clap_complete = { version = "4.4.3", optional = true }
=======
addr2line = { version = "0.20.0", optional = true }
base64 = "0.21.2"
binrw = "0.11.2"
bytemuck = { version = "1.13.1", features = ["derive"] }
clap = { version = "4.3.*", features = ["derive", "env", "wrap_help"], optional = true }
clap_complete = { version = "4.3.*", optional = true }
>>>>>>> 59a8243a
comfy-table = { version = "7.0.1", optional = true }
crossterm = { version = "0.25.0", optional = true } # 0.26.x causes issues on Windows
ctrlc = { version = "3.4.1", optional = true }
dialoguer = { version = "0.10.4", optional = true }
directories = { version = "5.0.1", optional = true }
env_logger = { version = "0.10.0", optional = true }
esp-idf-part = "0.4.1"
flate2 = "1.0.27"
hex = { version = "0.4.3", features = ["serde"], optional = true }
indicatif = { version = "0.17.7", optional = true }
lazy_static = { version = "1.4.0", optional = true }
log = "0.4.20"
miette = { version = "5.10.0", features = ["fancy"] }
parse_int = { version = "0.6.0", optional = true }
regex = { version = "1.9.5", optional = true }
rppal = { version = "0.14.1", optional = true }
serde = { version = "1.0.188", features = ["derive"] }
serialport = "4.2.2"
sha2 = "0.10.8"
slip-codec = "0.3.4"
strum = { version = "0.25.0", features = ["derive"] }
thiserror = "1.0.49"
toml = "0.8.1"
update-informer = { version = "1.1.0", optional = true }
xmas-elf = "0.9.0"

[features]
default = ["cli"]
cli = [
    "dep:addr2line",
    "dep:clap",
    "dep:clap_complete",
    "dep:comfy-table",
    "dep:crossterm",
    "dep:ctrlc",
    "dep:dialoguer",
    "dep:directories",
    "dep:env_logger",
    "dep:hex",
    "dep:indicatif",
    "dep:lazy_static",
    "dep:parse_int",
    "dep:regex",
    "dep:update-informer",
]
raspberry = ["dep:rppal"]<|MERGE_RESOLUTION|>--- conflicted
+++ resolved
@@ -31,21 +31,12 @@
 required-features = ["cli"]
 
 [dependencies]
-<<<<<<< HEAD
 addr2line = { version = "0.21.0", optional = true }
 base64 = "0.21.4"
-binread = "2.2.0"
+binrw = "0.11.2"
 bytemuck = { version = "1.14.0", features = ["derive"] }
-clap = { version = "4.4.6", features = ["derive", "env", "wrap_help"], optional = true }
-clap_complete = { version = "4.4.3", optional = true }
-=======
-addr2line = { version = "0.20.0", optional = true }
-base64 = "0.21.2"
-binrw = "0.11.2"
-bytemuck = { version = "1.13.1", features = ["derive"] }
 clap = { version = "4.3.*", features = ["derive", "env", "wrap_help"], optional = true }
 clap_complete = { version = "4.3.*", optional = true }
->>>>>>> 59a8243a
 comfy-table = { version = "7.0.1", optional = true }
 crossterm = { version = "0.25.0", optional = true } # 0.26.x causes issues on Windows
 ctrlc = { version = "3.4.1", optional = true }
