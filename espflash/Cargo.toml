[package]
name = "espflash"
version = "2.0.0-rc.3"
authors = ["Robin Appelman <robin@icewind.nl>", "Jesse Braham <jesse@beta7.io>"]
edition = "2021"
rust-version = "1.64"
description = "A command-line tool for flashing Espressif devices over serial"
repository = "https://github.com/esp-rs/espflash"
license = "MIT OR Apache-2.0"
keywords = ["cli", "embedded", "esp"]
categories = ["command-line-utilities", "development-tools", "embedded"]

[package.metadata.binstall]
pkg-url = "{ repo }/releases/download/v{ version }/{ name }-{ target }.{ archive-format }"
bin-dir = "{ bin }{ binary-ext }"
pkg-fmt = "zip"

[package.metadata.docs.rs]
rustdoc-args = ["--cfg", "docsrs"]

[[bin]]
name = "espflash"
path = "./src/bin/espflash.rs"
required-features = ["cli"]

[dependencies]
addr2line = { version = "0.19.0", optional = true }
base64 = "0.21.0"
binread = "2.2.0"
bytemuck = { version = "1.12.3", features = ["derive"] }
clap = { version = "4.0.32", features = ["derive", "env"], optional = true }
comfy-table = { version = "6.1.4", optional = true }
<<<<<<< HEAD
crossterm = { version = "0.26.1", optional = true }
dialoguer = { version = "0.10.2", optional = true }
directories-next = { version = "2.0.0", optional = true }
env_logger = { version = "0.10.0", optional = true }
esp-idf-part = "0.2.0"
=======
crossterm = { version = "0.25.0", optional = true }
ctrlc = "3.2.5"
dialoguer = { version = "0.10.2", optional = true }
directories-next = { version = "2.0.0", optional = true }
env_logger = { version = "0.10.0", optional = true }
esp-idf-part = "0.1.2"
>>>>>>> 6f6322b3
flate2 = "1.0.25"
indicatif = { version = "0.17.2", optional = true }
lazy_static = { version = "1.4.0", optional = true }
log = "0.4.17"
miette = { version = "5.5.0", features = ["fancy"] }
parse_int = { version = "0.6.0", optional = true }
regex = { version = "1.7.1", optional = true }
rppal = { version = "0.14.1", optional = true }
serde = { version = "1.0.152", features = ["derive"] }
serde-hex = { version = "0.1.0", optional = true }
serialport = "4.2.0"
sha2 = "0.10.6"
slip-codec = "0.3.3"
strum = { version = "0.24.1", features = ["derive"] }
thiserror = "1.0.38"
toml = "0.5.10"
update-informer = { version = "0.6.0", optional = true }
xmas-elf = "0.9.0"

[features]
default = ["cli"]
cli = [
    "dep:addr2line",
    "dep:clap",
    "dep:comfy-table",
    "dep:crossterm",
    "dep:dialoguer",
    "dep:directories-next",
    "dep:env_logger",
    "dep:indicatif",
    "dep:lazy_static",
    "dep:parse_int",
    "dep:regex",
    "dep:serde-hex",
    "dep:update-informer",
]
raspberry = ["dep:rppal"]<|MERGE_RESOLUTION|>--- conflicted
+++ resolved
@@ -30,20 +30,12 @@
 bytemuck = { version = "1.12.3", features = ["derive"] }
 clap = { version = "4.0.32", features = ["derive", "env"], optional = true }
 comfy-table = { version = "6.1.4", optional = true }
-<<<<<<< HEAD
 crossterm = { version = "0.26.1", optional = true }
+ctrlc = "3.2.5"
 dialoguer = { version = "0.10.2", optional = true }
 directories-next = { version = "2.0.0", optional = true }
 env_logger = { version = "0.10.0", optional = true }
 esp-idf-part = "0.2.0"
-=======
-crossterm = { version = "0.25.0", optional = true }
-ctrlc = "3.2.5"
-dialoguer = { version = "0.10.2", optional = true }
-directories-next = { version = "2.0.0", optional = true }
-env_logger = { version = "0.10.0", optional = true }
-esp-idf-part = "0.1.2"
->>>>>>> 6f6322b3
 flate2 = "1.0.25"
 indicatif = { version = "0.17.2", optional = true }
 lazy_static = { version = "1.4.0", optional = true }
