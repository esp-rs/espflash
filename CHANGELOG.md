# Changelog

All notable changes to this project will be documented in this file.

The format is based on [Keep a Changelog](https://keepachangelog.com/en/1.0.0/),
and this project adheres to [Semantic Versioning](https://semver.org/spec/v2.0.0.html).

## [Unreleased]

### Added

- Add new chip detect magic value, ability to read chip revision for ESP32-P4 (#686)

### Fixed
<<<<<<< HEAD
- espflash defmt log didn't display timestamp, according to [defmt doc](https://defmt.ferrous-systems.com/timestamps).
=======
- Fixed `partition-table-offset` argument to accept offsets in hexadecimal (#682)
>>>>>>> c119e61c

### Changed

## [3.1.1] - 2024-08-15

### Added
- Add `hold-in-reset` and `reset` subcommands (#644)
- [cargo-espflash]: Add `--no-default-features` flag to mirror cargo features behavior (#647)
- Update `cargo` and `bytemuck` dependencies adapting code (#666)

### Fixed
- Downgrade crossterm and update time crates (#659)
- Monitor now only sends key presses on key down events

### Changed


## [3.1.0] - 2024-05-24

### Added
- Support loading flash size, frequency, and mode from the config file (#627)

### Fixed
- Fixed help text for `size` parameter of `read-flash` subcommand
- Fixed port detection on `musl` when detection returns paths starting with `/dev/`
- [cargo-espflash]: Always resolve package_id from metadata when finding bootloader and partition table (#632)
- Fixed behavior of the `--target-app-partition` flag (#634)

### Changed
- Update ESP32, ESP32-C2, ESP32-C3, ESP32-C6, ESP32-H2, ESP32-S2, ESP32-S3 stub (#638)

## [3.0.0] - 2024-03-13

### Fixed
- Fix timeout while changing the baudrate for some ESP32-S3 targets (#607)

### Changed
- Update ESP32, ESP32-C2, ESP32-C3, ESP32-C6, ESP32-H2, ESP32-S2, ESP32-S3 stub (#607, #610)

## [3.0.0-rc.2] - 2024-03-04

### Added

- Add `--list-all-ports` connection argument to avoid serial port filtering (#590)
- Allow config file to live in parent folder (#595)

### Fixed

- Change the `hard_reset` sequence to fix Windows issues (#594)
- Improve resolving non-code addresses (#603)

### Changed

- Non-linux-musl: Only list the available USB Ports by default (#590)
- `FlashData::new` now returns `crate::Error` (#591)
- Moved `reset_after_flash` method to `reset` module (#594)
- The `command` module now requires `serialport`. (#599)

## [3.0.0-rc.1] - 2024-02-16

### Added

- Add reset strategies (#487)
- Read `esp-println` generated `defmt` messages (#466)
- Add `--target-app-partition` argument to flash command (#461)
- Add `--confirm-port` argument to flash command (#455)
- Add `--chip argument` for flash and write-bin commands (#514)
- Add `--partition-table-offset` argument for specifying the partition table offset (#516)
- Add `Serialize` and `Deserialize` to `FlashFrequency`, `FlashMode` and `FlashSize` (#528)
- Add `checksum-md5` command (#536)
- Add verify and skipping of unchanged flash regions - add `--no-verify` and `--no-skip` (#538)
- Add `--min-chip-rev` argument to specify minimum chip revision (#525)
- Add `serialport` feature (#535)
- Add support for 26 MHz bootloader for ESP32 and ESP32-C2 (#553)
- Add CI check to verify that CHANGELOG is updated (#560)
- Add `--before` and `--after` reset arguments (#561)
- Add `read-flash` command (#558)
- Add HIL testing (#596)

### Fixed

- Fix printing panic backtraces when using `esp-println` and `defmt` (#496)
- Fix `defmt` parsing when data is read in parts (#503)
- Use partition table instead of hard-coded values for the location of partitions (#516)
- Fix a missed `flush` call that may be causing communication errors (#521)
- Fix "SHA-256 comparison failed: [...] attempting to boot anyway..." (#567)
- Windows: Update RST/DTR order to avoid issues (#562)
- Tolerate non-utf8 data in boot detection (#573)
- Fix flash/monitoring of 26MHz targets (#584)

### Changed

- Create `FlashData`, `FlashDataBuilder` and `FlashSettings` structs to reduce number of input arguments in some functions (#512, #566)
- `espflash` will now exit with an error if `defmt` is selected but not usable (#524)
- Unify configuration methods (#551)
- Improved symbol resolving (#581)
- Update ESP32-C2 stub (#584)
- MSRV bumped to `1.74.0` (#586)

### Removed

- Remove support for Cargo metadata configuration (#551)
- Remove support for the ESP8266 (#576)
- Remove the direct boot image format (#577)
- Remove support for Raspberry Pi's internal UART peripherals (#585)

## [2.1.0] - 2023-10-03

### Added

- Added erase-flash, erase-region, and erase-parts subcommands (#462)

### Fixed

- Fixed printing UTF-8 sequences that were read in multiple parts. (#468)

### Changed

- Update dependencies to their latest versions (#482)

## [2.0.1] - 2023-07-13

### Added

- Add help text for all subcommands (#441)

### Fixed

- Update `cargo` dependency to 0.72 (#445)

## [2.0.0]

### Fixed

- Explicitly set `bin_name` attribute for `cargo-espflash` (#432)

## [2.0.0-rc.4] - 2023-06-08

### Added

- Add `ESPFLASH_PORT` environment variable (#366)
- Added ESP32-H2 support (#371)
- Generate Shell completions (#388)
- Make the default flashing frequency target specific (#389)
- Add note about permissions on Linux (#391)
- Add a diagnostic to tell the user about the partition table format (#397)

### Fixed

- Fix `espflash::write_bin` (#353)
- Fix ESP32-C3 direct boot (#358)
- Disable watchdog timer before build (#363)
- Restore the cursor when exiting from serial port selection via Ctrl-C (#372)
- Fix chip revision check during flashing for the ESP8266 (#373)
- Fix config file parsing (#382)
- Limit default partition size (#398)
- Fix Windows installation (#399)
- Reword elf too big error (#400)
- Fix handling of serial ports on BSD systems (#415)
- Override the flash size in Flasher if provided via command-line argument (#417)

### Changed

- Simplify and improve errors (#342)
- Make `Interface` constructor public (#354)
- Update stubs from esptool v4.5 (#359)
- Update documentation (#368)
- Update `toml` dependency and fix errors, feature gate `ctrlc` dependency (#378)
- If exactly one port matches, use it (#374)
- Image header improvements and bug fixes (#375)
- Update to the latest version of addr2line and address breaking changes (#412)
- Do not require the `--partition-table` argument when erasing partitions (#413)
- Downgrade `crossterm` to `0.25.0` (#418)
- Update the supported targets for ESP32-C6/H2 (#424)
- Update flasher stubs and bootloaders (#426)

## [2.0.0-rc.3] - 2023-01-12

### Added

- Add support for flashing the ESP32-C6 (#317)
- Add an optional callback trait which can be implemented and provided to most flashing functions (#333)

### Fixed

- Various fixes and improvements relating to crystal frequency and serial monitor for the ESP32-C2 (#314, #315, #330)

### Changed

- Reorder ports so that known ports appear first in CLI (#324)
- Make the flasher return a struct of device information instead of printing directly (#328)
- CLI improvements and dependency updates (#334)
- Use the flasher stub by default (#337)
- Mark public enums as `#[non_exhaustive]` for semver compatibility (#338)
- If a bootloader and/or partition table other than the defaults have been provided, indicate such (#339)

## [2.0.0-rc.2] - 2022-12-07

### Added

- Add option to supply the `ELF` image path in the monitor subcommand (#292)
- Add support for using custom cargo metadata when in a workspace (#300)

### Fixed

- Fix typo in `ImageFormatKind`'s `FromStr` implementation (#308)

### Changed

- Report the image and partition size in the error (#293)
- Allow `SerialPortType::PciPort` during port detection (#295)
- Update dependencies to their latest versions (#299)
- Clean up unused code, optimize comparison in `find_serial_port` (#302)
- Make command module public (#303)
- Display the newer `v{major}.{minor}` chip revision format (#307)

## [2.0.0-rc.1] - 2022-11-07

### Added

- Add support for erasing any partition (#273)

### Fixed

- Various bugfixes, plenty of cleanup and simplification

### Changed

- Redesign of the command-line interface (#239)
- Extract the partition table handling code into a separate package, `esp-idf-part` (#243)
- A bunch of refactoring (#246, #247, #249)
- Updated to `clap@4.0.x` (#251)
- Replace the `espmonitor` dependency with our own home-grown monitor (#254)
- Use logging instead of `println!()` (#256)
- Use newest bootloaders from ESP-IDF (#278)
- Improved documentation and testing

## [1.7.0] - 2022-09-16

## [1.6.0] - 2022-07-11

## [1.5.1] - 2022-05-20

## [1.5.0] - 2022-05-11

## [1.4.1] - 2022-04-16

## [1.4.0] - 2022-04-06

## [1.3.0] - 2022-02-18

## [1.2.0] - 2021-12-15

## [1.1.0] - 2021-10-16

## [1.0.1] - 2021-09-23

## [1.0.0] - 2021-09-21

[3.1.1]: https://github.com/esp-rs/espflash/compare/v3.1.0...v3.1.1
[3.1.0]: https://github.com/esp-rs/espflash/compare/v3.0.0...v3.1.0
[3.0.0]: https://github.com/esp-rs/espflash/compare/v3.0.0-rc.2...v3.0.0
[3.0.0-rc.2]: https://github.com/esp-rs/espflash/compare/v3.0.0-rc.1...v3.0.0-rc.2
[3.0.0-rc.1]: https://github.com/esp-rs/espflash/compare/v2.1.0...v3.0.0-rc.1
[2.1.0]: https://github.com/esp-rs/espflash/compare/v2.0.1...v2.1.0
[2.0.1]: https://github.com/esp-rs/espflash/compare/v2.0.0...v2.0.1
[2.0.0]: https://github.com/esp-rs/espflash/compare/v2.0.0-rc.4...v2.0.0
[2.0.0-rc.4]: https://github.com/esp-rs/espflash/compare/v2.0.0-rc.3...v2.0.0-rc.4
[2.0.0-rc.3]: https://github.com/esp-rs/espflash/compare/v2.0.0-rc.2...v2.0.0-rc.3
[2.0.0-rc.2]: https://github.com/esp-rs/espflash/compare/v2.0.0-rc.1...v2.0.0-rc.2
[2.0.0-rc.1]: https://github.com/esp-rs/espflash/compare/v1.7.0...v2.0.0-rc.1
[1.7.0]: https://github.com/esp-rs/espflash/compare/v1.6.0...v1.7.0
[1.6.0]: https://github.com/esp-rs/espflash/compare/v1.5.1...v1.6.0
[1.5.1]: https://github.com/esp-rs/espflash/compare/v1.5.0...v1.5.1
[1.5.0]: https://github.com/esp-rs/espflash/compare/v1.4.1...v1.5.0
[1.4.1]: https://github.com/esp-rs/espflash/compare/v1.4.0...v1.4.1
[1.4.0]: https://github.com/esp-rs/espflash/compare/v1.3.0...v1.4.0
[1.3.0]: https://github.com/esp-rs/espflash/compare/v1.2.0...v1.3.0
[1.2.0]: https://github.com/esp-rs/espflash/compare/v1.1.0...v1.2.0
[1.1.0]: https://github.com/esp-rs/espflash/compare/v1.0.1...v1.1.0
[1.0.1]: https://github.com/esp-rs/espflash/compare/v1.0.0...v1.0.1
[1.0.0]: https://github.com/esp-rs/espflash/releases/tag/v1.0.0<|MERGE_RESOLUTION|>--- conflicted
+++ resolved
@@ -12,11 +12,9 @@
 - Add new chip detect magic value, ability to read chip revision for ESP32-P4 (#686)
 
 ### Fixed
-<<<<<<< HEAD
-- espflash defmt log didn't display timestamp, according to [defmt doc](https://defmt.ferrous-systems.com/timestamps).
-=======
+
 - Fixed `partition-table-offset` argument to accept offsets in hexadecimal (#682)
->>>>>>> c119e61c
+- espflash defmt log didn't display timestamp, according to [defmt doc](https://defmt.ferrous-systems.com/timestamps). (#680)
 
 ### Changed
 
