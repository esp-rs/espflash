# Changelog

All notable changes to this project will be documented in this file.

The format is based on [Keep a Changelog](https://keepachangelog.com/en/1.0.0/),
and this project adheres to [Semantic Versioning](https://semver.org/spec/v2.0.0.html).

## [Unreleased]

### Added
- Support loading flash size, frequency, and mode from the config file (#627)

### Fixed
- Fixed help text for size parameter of read-flash subcommand
<<<<<<< HEAD
- Fixed port detection on `musl` when detection returns paths starting with `/dev/`
=======
- [cargo-espflash]: Always resolve package_id from metadata when finding bootloader and partition table (#632)
>>>>>>> 3497701c

### Changed

### Removed


## [3.0.0] - 2024-03-13

### Fixed
- Fix timeout while changing the baudrate for some ESP32-S3 targets (#607)

### Changed
- Update ESP32, ESP32-C2, ESP32-C3, ESP32-C6, ESP32-H2, ESP32-S2, ESP32-S3 stub (#607, #610)

## [3.0.0-rc.2] - 2024-03-04

### Added

- Add `--list-all-ports` connection argument to avoid serial port filtering (#590)
- Allow config file to live in parent folder (#595)

### Fixed

- Change the `hard_reset` sequence to fix Windows issues (#594)
- Improve resolving non-code addresses (#603)

### Changed

- Non-linux-musl: Only list the available USB Ports by default (#590)
- `FlashData::new` now returns `crate::Error` (#591)
- Moved `reset_after_flash` method to `reset` module (#594)
- The `command` module now requires `serialport`. (#599)

## [3.0.0-rc.1] - 2024-02-16

### Added

- Add reset strategies (#487)
- Read `esp-println` generated `defmt` messages (#466)
- Add `--target-app-partition` argument to flash command (#461)
- Add `--confirm-port` argument to flash command (#455)
- Add `--chip argument` for flash and write-bin commands (#514)
- Add `--partition-table-offset` argument for specifying the partition table offset (#516)
- Add `Serialize` and `Deserialize` to `FlashFrequency`, `FlashMode` and `FlashSize` (#528)
- Add `checksum-md5` command (#536)
- Add verify and skipping of unchanged flash regions - add `--no-verify` and `--no-skip` (#538)
- Add `--min-chip-rev` argument to specify minimum chip revision (#525)
- Add `serialport` feature (#535)
- Add support for 26 MHz bootloader for ESP32 and ESP32-C2 (#553)
- Add CI check to verify that CHANGELOG is updated (#560)
- Add `--before` and `--after` reset arguments (#561)
- Add `read-flash` command (#558)
- Add HIL testing (#596)

### Fixed

- Fix printing panic backtraces when using `esp-println` and `defmt` (#496)
- Fix `defmt` parsing when data is read in parts (#503)
- Use partition table instead of hard-coded values for the location of partitions (#516)
- Fix a missed `flush` call that may be causing communication errors (#521)
- Fix "SHA-256 comparison failed: [...] attempting to boot anyway..." (#567)
- Windows: Update RST/DTR order to avoid issues (#562)
- Tolerate non-utf8 data in boot detection (#573)
- Fix flash/monitoring of 26MHz targets (#584)

### Changed

- Create `FlashData`, `FlashDataBuilder` and `FlashSettings` structs to reduce number of input arguments in some functions (#512, #566)
- `espflash` will now exit with an error if `defmt` is selected but not usable (#524)
- Unify configuration methods (#551)
- Improved symbol resolving (#581)
- Update ESP32-C2 stub (#584)
- MSRV bumped to `1.74.0` (#586)

### Removed

- Remove support for Cargo metadata configuration (#551)
- Remove support for the ESP8266 (#576)
- Remove the direct boot image format (#577)
- Remove support for Raspberry Pi's internal UART peripherals (#585)

## [2.1.0] - 2023-10-03

### Added

- Added erase-flash, erase-region, and erase-parts subcommands (#462)

### Fixed

- Fixed printing UTF-8 sequences that were read in multiple parts. (#468)

### Changed

- Update dependencies to their latest versions (#482)

## [2.0.1] - 2023-07-13

### Added

- Add help text for all subcommands (#441)

### Fixed

- Update `cargo` dependency to 0.72 (#445)

## [2.0.0]

### Fixed

- Explicitly set `bin_name` attribute for `cargo-espflash` (#432)

## [2.0.0-rc.4] - 2023-06-08

### Added

- Add `ESPFLASH_PORT` environment variable (#366)
- Added ESP32-H2 support (#371)
- Generate Shell completions (#388)
- Make the default flashing frequency target specific (#389)
- Add note about permissions on Linux (#391)
- Add a diagnostic to tell the user about the partition table format (#397)

### Fixed

- Fix `espflash::write_bin` (#353)
- Fix ESP32-C3 direct boot (#358)
- Disable watchdog timer before build (#363)
- Restore the cursor when exiting from serial port selection via Ctrl-C (#372)
- Fix chip revision check during flashing for the ESP8266 (#373)
- Fix config file parsing (#382)
- Limit default partition size (#398)
- Fix Windows installation (#399)
- Reword elf too big error (#400)
- Fix handling of serial ports on BSD systems (#415)
- Override the flash size in Flasher if provided via command-line argument (#417)

### Changed

- Simplify and improve errors (#342)
- Make `Interface` constructor public (#354)
- Update stubs from esptool v4.5 (#359)
- Update documentation (#368)
- Update `toml` dependency and fix errors, feature gate `ctrlc` dependency (#378)
- If exactly one port matches, use it (#374)
- Image header improvements and bug fixes (#375)
- Update to the latest version of addr2line and address breaking changes (#412)
- Do not require the `--partition-table` argument when erasing partitions (#413)
- Downgrade `crossterm` to `0.25.0` (#418)
- Update the supported targets for ESP32-C6/H2 (#424)
- Update flasher stubs and bootloaders (#426)

## [2.0.0-rc.3] - 2023-01-12

### Added

- Add support for flashing the ESP32-C6 (#317)
- Add an optional callback trait which can be implemented and provided to most flashing functions (#333)

### Fixed

- Various fixes and improvements relating to crystal frequency and serial monitor for the ESP32-C2 (#314, #315, #330)

### Changed

- Reorder ports so that known ports appear first in CLI (#324)
- Make the flasher return a struct of device information instead of printing directly (#328)
- CLI improvements and dependency updates (#334)
- Use the flasher stub by default (#337)
- Mark public enums as `#[non_exhaustive]` for semver compatibility (#338)
- If a bootloader and/or partition table other than the defaults have been provided, indicate such (#339)

## [2.0.0-rc.2] - 2022-12-07

### Added

- Add option to supply the `ELF` image path in the monitor subcommand (#292)
- Add support for using custom cargo metadata when in a workspace (#300)

### Fixed

- Fix typo in `ImageFormatKind`'s `FromStr` implementation (#308)

### Changed

- Report the image and partition size in the error (#293)
- Allow `SerialPortType::PciPort` during port detection (#295)
- Update dependencies to their latest versions (#299)
- Clean up unused code, optimize comparison in `find_serial_port` (#302)
- Make command module public (#303)
- Display the newer `v{major}.{minor}` chip revision format (#307)

## [2.0.0-rc.1] - 2022-11-07

### Added

- Add support for erasing any partition (#273)

### Fixed

- Various bugfixes, plenty of cleanup and simplification

### Changed

- Redesign of the command-line interface (#239)
- Extract the partition table handling code into a separate package, `esp-idf-part` (#243)
- A bunch of refactoring (#246, #247, #249)
- Updated to `clap@4.0.x` (#251)
- Replace the `espmonitor` dependency with our own home-grown monitor (#254)
- Use logging instead of `println!()` (#256)
- Use newest bootloaders from ESP-IDF (#278)
- Improved documentation and testing

## [1.7.0] - 2022-09-16

## [1.6.0] - 2022-07-11

## [1.5.1] - 2022-05-20

## [1.5.0] - 2022-05-11

## [1.4.1] - 2022-04-16

## [1.4.0] - 2022-04-06

## [1.3.0] - 2022-02-18

## [1.2.0] - 2021-12-15

## [1.1.0] - 2021-10-16

## [1.0.1] - 2021-09-23

## [1.0.0] - 2021-09-21

[Unreleased]: https://github.com/esp-rs/espflash/compare/v3.0.0...HEAD
[3.0.0]: https://github.com/esp-rs/espflash/compare/v3.0.0-rc.2...v3.0.0
[3.0.0-rc.2]: https://github.com/esp-rs/espflash/compare/v3.0.0-rc.1...v3.0.0-rc.2
[3.0.0-rc.1]: https://github.com/esp-rs/espflash/compare/v2.1.0...v3.0.0-rc.1
[2.1.0]: https://github.com/esp-rs/espflash/compare/v2.0.1...v2.1.0
[2.0.1]: https://github.com/esp-rs/espflash/compare/v2.0.0...v2.0.1
[2.0.0]: https://github.com/esp-rs/espflash/compare/v2.0.0-rc.4...v2.0.0
[2.0.0-rc.4]: https://github.com/esp-rs/espflash/compare/v2.0.0-rc.3...v2.0.0-rc.4
[2.0.0-rc.3]: https://github.com/esp-rs/espflash/compare/v2.0.0-rc.2...v2.0.0-rc.3
[2.0.0-rc.2]: https://github.com/esp-rs/espflash/compare/v2.0.0-rc.1...v2.0.0-rc.2
[2.0.0-rc.1]: https://github.com/esp-rs/espflash/compare/v1.7.0...v2.0.0-rc.1
[1.7.0]: https://github.com/esp-rs/espflash/compare/v1.6.0...v1.7.0
[1.6.0]: https://github.com/esp-rs/espflash/compare/v1.5.1...v1.6.0
[1.5.1]: https://github.com/esp-rs/espflash/compare/v1.5.0...v1.5.1
[1.5.0]: https://github.com/esp-rs/espflash/compare/v1.4.1...v1.5.0
[1.4.1]: https://github.com/esp-rs/espflash/compare/v1.4.0...v1.4.1
[1.4.0]: https://github.com/esp-rs/espflash/compare/v1.3.0...v1.4.0
[1.3.0]: https://github.com/esp-rs/espflash/compare/v1.2.0...v1.3.0
[1.2.0]: https://github.com/esp-rs/espflash/compare/v1.1.0...v1.2.0
[1.1.0]: https://github.com/esp-rs/espflash/compare/v1.0.1...v1.1.0
[1.0.1]: https://github.com/esp-rs/espflash/compare/v1.0.0...v1.0.1
[1.0.0]: https://github.com/esp-rs/espflash/releases/tag/v1.0.0<|MERGE_RESOLUTION|>--- conflicted
+++ resolved
@@ -12,11 +12,8 @@
 
 ### Fixed
 - Fixed help text for size parameter of read-flash subcommand
-<<<<<<< HEAD
 - Fixed port detection on `musl` when detection returns paths starting with `/dev/`
-=======
 - [cargo-espflash]: Always resolve package_id from metadata when finding bootloader and partition table (#632)
->>>>>>> 3497701c
 
 ### Changed
 
