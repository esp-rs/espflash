# Changelog

All notable changes to this project will be documented in this file.

The format is based on [Keep a Changelog](https://keepachangelog.com/en/1.0.0/),
and this project adheres to [Semantic Versioning](https://semver.org/spec/v2.0.0.html).

## [Unreleased]

### Added
<<<<<<< HEAD
- Add `--list-all-ports` connection argument to avoid serial port filtering (#590)
=======
- Allow config file to live in parent folder (#595)
>>>>>>> 14befdca

### Fixed
- Change the `hard_reset` sequence to fix Windows issues (#594)

### Changed
<<<<<<< HEAD
- Non-linux-musl: Only list the available USB Ports by default (#590)

=======
- `FlashData::new` now returns `crate::Error` (#591)
- Moved `reset_after_flash` method to `reset` module (#594)
>>>>>>> 14befdca

### Removed

## [3.0.0-rc.1] - 2024-02-16

### Added

- Add reset strategies (#487)
- Read `esp-println` generated `defmt` messages (#466)
- Add `--target-app-partition` argument to flash command (#461)
- Add `--confirm-port` argument to flash command (#455)
- Add `--chip argument` for flash and write-bin commands (#514)
- Add `--partition-table-offset` argument for specifying the partition table offset (#516)
- Add `Serialize` and `Deserialize` to `FlashFrequency`, `FlashMode` and `FlashSize` (#528)
- Add `checksum-md5` command (#536)
- Add verify and skipping of unchanged flash regions - add `--no-verify` and `--no-skip` (#538)
- Add `--min-chip-rev` argument to specify minimum chip revision (#525)
- Add `serialport` feature (#535)
- Add support for 26 MHz bootloader for ESP32 and ESP32-C2 (#553)
- Add CI check to verify that CHANGELOG is updated (#560)
- Add `--before` and `--after` reset arguments (#561)
- Add `read-flash` command (#558)

### Fixed

- Fix printing panic backtraces when using `esp-println` and `defmt` (#496)
- Fix `defmt` parsing when data is read in parts (#503)
- Use partition table instead of hard-coded values for the location of partitions (#516)
- Fix a missed `flush` call that may be causing communication errors (#521)
- Fix "SHA-256 comparison failed: [...] attempting to boot anyway..." (#567)
- Windows: Update RST/DTR order to avoid issues (#562)
- Tolerate non-utf8 data in boot detection (#573)
- Fix flash/monitoring of 26MHz targets (#584)

### Changed

- Create `FlashData`, `FlashDataBuilder` and `FlashSettings` structs to reduce number of input arguments in some functions (#512, #566)
- `espflash` will now exit with an error if `defmt` is selected but not usable (#524)
- Unify configuration methods (#551)
- Improved symbol resolving (#581)
- Update ESP32-C2 stub (#584)
- MSRV bumped to `1.74.0` (#586)

### Removed

- Remove support for Cargo metadata configuration (#551)
- Remove support for the ESP8266 (#576)
- Remove the direct boot image format (#577)
- Remove support for Raspberry Pi's internal UART peripherals (#585)

## [2.1.0] - 2023-10-03

### Added

- Added erase-flash, erase-region, and erase-parts subcommands (#462)

### Fixed

- Fixed printing UTF-8 sequences that were read in multiple parts. (#468)

### Changed

- Update dependencies to their latest versions (#482)

## [2.0.1] - 2023-07-13

### Added

- Add help text for all subcommands (#441)

### Fixed

- Update `cargo` dependency to 0.72 (#445)

## [2.0.0]

### Fixed

- Explicitly set `bin_name` attribute for `cargo-espflash` (#432)

## [2.0.0-rc.4] - 2023-06-08

### Added

- Add `ESPFLASH_PORT` environment variable (#366)
- Added ESP32-H2 support (#371)
- Generate Shell completions (#388)
- Make the default flashing frequency target specific (#389)
- Add note about permissions on Linux (#391)
- Add a diagnostic to tell the user about the partition table format (#397)

### Fixed

- Fix `espflash::write_bin` (#353)
- Fix ESP32-C3 direct boot (#358)
- Disable watchdog timer before build (#363)
- Restore the cursor when exiting from serial port selection via Ctrl-C (#372)
- Fix chip revision check during flashing for the ESP8266 (#373)
- Fix config file parsing (#382)
- Limit default partition size (#398)
- Fix Windows installation (#399)
- Reword elf too big error (#400)
- Fix handling of serial ports on BSD systems (#415)
- Override the flash size in Flasher if provided via command-line argument (#417)

### Changed

- Simplify and improve errors (#342)
- Make `Interface` constructor public (#354)
- Update stubs from esptool v4.5 (#359)
- Update documentation (#368)
- Update `toml` dependency and fix errors, feature gate `ctrlc` dependency (#378)
- If exactly one port matches, use it (#374)
- Image header improvements and bug fixes (#375)
- Update to the latest version of addr2line and address breaking changes (#412)
- Do not require the `--partition-table` argument when erasing partitions (#413)
- Downgrade `crossterm` to `0.25.0` (#418)
- Update the supported targets for ESP32-C6/H2 (#424)
- Update flasher stubs and bootloaders (#426)

## [2.0.0-rc.3] - 2023-01-12

### Added

- Add support for flashing the ESP32-C6 (#317)
- Add an optional callback trait which can be implemented and provided to most flashing functions (#333)

### Fixed

- Various fixesand improvements relating to crystal frequency and serial monitor for the ESP32-C2 (#314, #315, #330)

### Changed

- Reorder ports so that known ports appear first in CLI (#324)
- Make the flasher return a struct of device information instead of printing directly (#328)
- CLI improvements and dependency updates (#334)
- Use the flasher stub by default (#337)
- Mark public enums as `#[non_exhaustive]` for semver compatibility (#338)
- If a bootloader and/or partition table other than the defaults have been provided, indicate such (#339)

## [2.0.0-rc.2] - 2022-12-07

### Added

- Add option to supply the `ELF` image path in the monitor subcommand (#292)
- Add support for using custom cargo metadata when in a workspace (#300)

### Fixed

- Fix typo in `ImageFormatKind`'s `FromStr` implementation (#308)

### Changed

- Report the image and partition size in the error (#293)
- Allow `SerialPortType::PciPort` during port detection (#295)
- Update dependencies to their latest versions (#299)
- Clean up unused code, optimize comparison in `find_serial_port` (#302)
- Make command module public (#303)
- Display the newer `v{major}.{minor}` chip revision format (#307)

## [2.0.0-rc.1] - 2022-11-07

### Added

- Add support for erasing any partition (#273)

### Fixed

- Various bugfixes, plenty of cleanup and simplification

### Changed

- Redesign of the command-line interface (#239)
- Extract the partition table handling code into a separate package, `esp-idf-part` (#243)
- A bunch of refactoring (#246, #247, #249)
- Updated to `clap@4.0.x` (#251)
- Replace the `espmonitor` dependency with our own home-grown monitor (#254)
- Use logging instead of `println!()` (#256)
- Use newest bootloaders from ESP-IDF (#278)
- Improved documentation and testing

## [1.7.0] - 2022-09-16

## [1.6.0] - 2022-07-11

## [1.5.1] - 2022-05-20

## [1.5.0] - 2022-05-11

## [1.4.1] - 2022-04-16

## [1.4.0] - 2022-04-06

## [1.3.0] - 2022-02-18

## [1.2.0] - 2021-12-15

## [1.1.0] - 2021-10-16

## [1.0.1] - 2021-09-23

## [1.0.0] - 2021-09-21

[Unreleased]: https://github.com/esp-rs/espflash/compare/v3.0.0-rc.1...HEAD
[3.0.0-rc.1]: https://github.com/esp-rs/espflash/compare/v2.1.0...v3.0.0-rc.1
[2.1.0]: https://github.com/esp-rs/espflash/compare/v2.0.1...v2.1.0
[2.0.1]: https://github.com/esp-rs/espflash/compare/v2.0.0...v2.0.1
[2.0.0]: https://github.com/esp-rs/espflash/compare/v2.0.0-rc.4...v2.0.0
[2.0.0-rc.4]: https://github.com/esp-rs/espflash/compare/v2.0.0-rc.3...v2.0.0-rc.4
[2.0.0-rc.3]: https://github.com/esp-rs/espflash/compare/v2.0.0-rc.2...v2.0.0-rc.3
[2.0.0-rc.2]: https://github.com/esp-rs/espflash/compare/v2.0.0-rc.1...v2.0.0-rc.2
[2.0.0-rc.1]: https://github.com/esp-rs/espflash/compare/v1.7.0...v2.0.0-rc.1
[1.7.0]: https://github.com/esp-rs/espflash/compare/v1.6.0...v1.7.0
[1.6.0]: https://github.com/esp-rs/espflash/compare/v1.5.1...v1.6.0
[1.5.1]: https://github.com/esp-rs/espflash/compare/v1.5.0...v1.5.1
[1.5.0]: https://github.com/esp-rs/espflash/compare/v1.4.1...v1.5.0
[1.4.1]: https://github.com/esp-rs/espflash/compare/v1.4.0...v1.4.1
[1.4.0]: https://github.com/esp-rs/espflash/compare/v1.3.0...v1.4.0
[1.3.0]: https://github.com/esp-rs/espflash/compare/v1.2.0...v1.3.0
[1.2.0]: https://github.com/esp-rs/espflash/compare/v1.1.0...v1.2.0
[1.1.0]: https://github.com/esp-rs/espflash/compare/v1.0.1...v1.1.0
[1.0.1]: https://github.com/esp-rs/espflash/compare/v1.0.0...v1.0.1
[1.0.0]: https://github.com/esp-rs/espflash/releases/tag/v1.0.0<|MERGE_RESOLUTION|>--- conflicted
+++ resolved
@@ -8,23 +8,16 @@
 ## [Unreleased]
 
 ### Added
-<<<<<<< HEAD
 - Add `--list-all-ports` connection argument to avoid serial port filtering (#590)
-=======
 - Allow config file to live in parent folder (#595)
->>>>>>> 14befdca
 
 ### Fixed
 - Change the `hard_reset` sequence to fix Windows issues (#594)
 
 ### Changed
-<<<<<<< HEAD
 - Non-linux-musl: Only list the available USB Ports by default (#590)
-
-=======
 - `FlashData::new` now returns `crate::Error` (#591)
 - Moved `reset_after_flash` method to `reset` module (#594)
->>>>>>> 14befdca
 
 ### Removed
 
