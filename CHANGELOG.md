# Changelog

All notable changes to this project will be documented in this file.

The format is based on [Keep a Changelog](https://keepachangelog.com/en/1.0.0/),
and this project adheres to [Semantic Versioning](https://semver.org/spec/v2.0.0.html).

## [Unreleased]

### Added

- Allow `partition_table_offset` to be specified in the config file. (for #699)
- Support external log-processors (#705)
<<<<<<< HEAD
- Make the `libudev` dependency optional with a new - enabled by default - feature: `libudev`
=======
- Address Clippy lints (#710)
>>>>>>> 523eedcf

### Changed

### Fixed

- Only filter the list of available serial ports if a port has not been specified via CLI option or configuration file (#693)

### Removed

## [3.2.0]

### Added

- Add new chip detect magic value, ability to read chip revision for ESP32-P4 (#686)
- Add skip update check option (#689)

### Fixed

- Fixed `partition-table-offset` argument to accept offsets in hexadecimal (#682)
- espflash defmt log didn't display timestamp, according to [defmt doc](https://defmt.ferrous-systems.com/timestamps). (#680)
- Fixed pattern matching to detect download mode over multiple lines (#685)

## [3.1.1] - 2024-08-15

### Added

- Add `hold-in-reset` and `reset` subcommands (#644)
- [cargo-espflash]: Add `--no-default-features` flag to mirror cargo features behavior (#647)
- Update `cargo` and `bytemuck` dependencies adapting code (#666)

### Fixed

- Downgrade crossterm and update time crates (#659)
- Monitor now only sends key presses on key down events

### Changed

## [3.1.0] - 2024-05-24

### Added

- Support loading flash size, frequency, and mode from the config file (#627)

### Fixed

- Fixed help text for `size` parameter of `read-flash` subcommand
- Fixed port detection on `musl` when detection returns paths starting with `/dev/`
- [cargo-espflash]: Always resolve package_id from metadata when finding bootloader and partition table (#632)
- Fixed behavior of the `--target-app-partition` flag (#634)

### Changed

- Update ESP32, ESP32-C2, ESP32-C3, ESP32-C6, ESP32-H2, ESP32-S2, ESP32-S3 stub (#638)

## [3.0.0] - 2024-03-13

### Fixed

- Fix timeout while changing the baudrate for some ESP32-S3 targets (#607)

### Changed

- Update ESP32, ESP32-C2, ESP32-C3, ESP32-C6, ESP32-H2, ESP32-S2, ESP32-S3 stub (#607, #610)

## [3.0.0-rc.2] - 2024-03-04

### Added

- Add `--list-all-ports` connection argument to avoid serial port filtering (#590)
- Allow config file to live in parent folder (#595)

### Fixed

- Change the `hard_reset` sequence to fix Windows issues (#594)
- Improve resolving non-code addresses (#603)

### Changed

- Non-linux-musl: Only list the available USB Ports by default (#590)
- `FlashData::new` now returns `crate::Error` (#591)
- Moved `reset_after_flash` method to `reset` module (#594)
- The `command` module now requires `serialport`. (#599)

## [3.0.0-rc.1] - 2024-02-16

### Added

- Add reset strategies (#487)
- Read `esp-println` generated `defmt` messages (#466)
- Add `--target-app-partition` argument to flash command (#461)
- Add `--confirm-port` argument to flash command (#455)
- Add `--chip argument` for flash and write-bin commands (#514)
- Add `--partition-table-offset` argument for specifying the partition table offset (#516)
- Add `Serialize` and `Deserialize` to `FlashFrequency`, `FlashMode` and `FlashSize` (#528)
- Add `checksum-md5` command (#536)
- Add verify and skipping of unchanged flash regions - add `--no-verify` and `--no-skip` (#538)
- Add `--min-chip-rev` argument to specify minimum chip revision (#525)
- Add `serialport` feature (#535)
- Add support for 26 MHz bootloader for ESP32 and ESP32-C2 (#553)
- Add CI check to verify that CHANGELOG is updated (#560)
- Add `--before` and `--after` reset arguments (#561)
- Add `read-flash` command (#558)
- Add HIL testing (#596)

### Fixed

- Fix printing panic backtraces when using `esp-println` and `defmt` (#496)
- Fix `defmt` parsing when data is read in parts (#503)
- Use partition table instead of hard-coded values for the location of partitions (#516)
- Fix a missed `flush` call that may be causing communication errors (#521)
- Fix "SHA-256 comparison failed: [...] attempting to boot anyway..." (#567)
- Windows: Update RST/DTR order to avoid issues (#562)
- Tolerate non-utf8 data in boot detection (#573)
- Fix flash/monitoring of 26MHz targets (#584)

### Changed

- Create `FlashData`, `FlashDataBuilder` and `FlashSettings` structs to reduce number of input arguments in some functions (#512, #566)
- `espflash` will now exit with an error if `defmt` is selected but not usable (#524)
- Unify configuration methods (#551)
- Improved symbol resolving (#581)
- Update ESP32-C2 stub (#584)
- MSRV bumped to `1.74.0` (#586)

### Removed

- Remove support for Cargo metadata configuration (#551)
- Remove support for the ESP8266 (#576)
- Remove the direct boot image format (#577)
- Remove support for Raspberry Pi's internal UART peripherals (#585)

## [2.1.0] - 2023-10-03

### Added

- Added erase-flash, erase-region, and erase-parts subcommands (#462)

### Fixed

- Fixed printing UTF-8 sequences that were read in multiple parts. (#468)

### Changed

- Update dependencies to their latest versions (#482)

## [2.0.1] - 2023-07-13

### Added

- Add help text for all subcommands (#441)

### Fixed

- Update `cargo` dependency to 0.72 (#445)

## [2.0.0]

### Fixed

- Explicitly set `bin_name` attribute for `cargo-espflash` (#432)

## [2.0.0-rc.4] - 2023-06-08

### Added

- Add `ESPFLASH_PORT` environment variable (#366)
- Added ESP32-H2 support (#371)
- Generate Shell completions (#388)
- Make the default flashing frequency target specific (#389)
- Add note about permissions on Linux (#391)
- Add a diagnostic to tell the user about the partition table format (#397)

### Fixed

- Fix `espflash::write_bin` (#353)
- Fix ESP32-C3 direct boot (#358)
- Disable watchdog timer before build (#363)
- Restore the cursor when exiting from serial port selection via Ctrl-C (#372)
- Fix chip revision check during flashing for the ESP8266 (#373)
- Fix config file parsing (#382)
- Limit default partition size (#398)
- Fix Windows installation (#399)
- Reword elf too big error (#400)
- Fix handling of serial ports on BSD systems (#415)
- Override the flash size in Flasher if provided via command-line argument (#417)

### Changed

- Simplify and improve errors (#342)
- Make `Interface` constructor public (#354)
- Update stubs from esptool v4.5 (#359)
- Update documentation (#368)
- Update `toml` dependency and fix errors, feature gate `ctrlc` dependency (#378)
- If exactly one port matches, use it (#374)
- Image header improvements and bug fixes (#375)
- Update to the latest version of addr2line and address breaking changes (#412)
- Do not require the `--partition-table` argument when erasing partitions (#413)
- Downgrade `crossterm` to `0.25.0` (#418)
- Update the supported targets for ESP32-C6/H2 (#424)
- Update flasher stubs and bootloaders (#426)

## [2.0.0-rc.3] - 2023-01-12

### Added

- Add support for flashing the ESP32-C6 (#317)
- Add an optional callback trait which can be implemented and provided to most flashing functions (#333)

### Fixed

- Various fixes and improvements relating to crystal frequency and serial monitor for the ESP32-C2 (#314, #315, #330)

### Changed

- Reorder ports so that known ports appear first in CLI (#324)
- Make the flasher return a struct of device information instead of printing directly (#328)
- CLI improvements and dependency updates (#334)
- Use the flasher stub by default (#337)
- Mark public enums as `#[non_exhaustive]` for semver compatibility (#338)
- If a bootloader and/or partition table other than the defaults have been provided, indicate such (#339)

## [2.0.0-rc.2] - 2022-12-07

### Added

- Add option to supply the `ELF` image path in the monitor subcommand (#292)
- Add support for using custom cargo metadata when in a workspace (#300)

### Fixed

- Fix typo in `ImageFormatKind`'s `FromStr` implementation (#308)

### Changed

- Report the image and partition size in the error (#293)
- Allow `SerialPortType::PciPort` during port detection (#295)
- Update dependencies to their latest versions (#299)
- Clean up unused code, optimize comparison in `find_serial_port` (#302)
- Make command module public (#303)
- Display the newer `v{major}.{minor}` chip revision format (#307)

## [2.0.0-rc.1] - 2022-11-07

### Added

- Add support for erasing any partition (#273)

### Fixed

- Various bugfixes, plenty of cleanup and simplification

### Changed

- Redesign of the command-line interface (#239)
- Extract the partition table handling code into a separate package, `esp-idf-part` (#243)
- A bunch of refactoring (#246, #247, #249)
- Updated to `clap@4.0.x` (#251)
- Replace the `espmonitor` dependency with our own home-grown monitor (#254)
- Use logging instead of `println!()` (#256)
- Use newest bootloaders from ESP-IDF (#278)
- Improved documentation and testing

## [1.7.0] - 2022-09-16

## [1.6.0] - 2022-07-11

## [1.5.1] - 2022-05-20

## [1.5.0] - 2022-05-11

## [1.4.1] - 2022-04-16

## [1.4.0] - 2022-04-06

## [1.3.0] - 2022-02-18

## [1.2.0] - 2021-12-15

## [1.1.0] - 2021-10-16

## [1.0.1] - 2021-09-23

## [1.0.0] - 2021-09-21

[Unreleased]: https://github.com/esp-rs/espflash/compare/v3.2.0...HEAD
[3.2.0]: https://github.com/esp-rs/espflash/compare/v3.1.1...v3.2.0
[3.1.1]: https://github.com/esp-rs/espflash/compare/v3.1.0...v3.1.1
[3.1.0]: https://github.com/esp-rs/espflash/compare/v3.0.0...v3.1.0
[3.0.0]: https://github.com/esp-rs/espflash/compare/v3.0.0-rc.2...v3.0.0
[3.0.0-rc.2]: https://github.com/esp-rs/espflash/compare/v3.0.0-rc.1...v3.0.0-rc.2
[3.0.0-rc.1]: https://github.com/esp-rs/espflash/compare/v2.1.0...v3.0.0-rc.1
[2.1.0]: https://github.com/esp-rs/espflash/compare/v2.0.1...v2.1.0
[2.0.1]: https://github.com/esp-rs/espflash/compare/v2.0.0...v2.0.1
[2.0.0]: https://github.com/esp-rs/espflash/compare/v2.0.0-rc.4...v2.0.0
[2.0.0-rc.4]: https://github.com/esp-rs/espflash/compare/v2.0.0-rc.3...v2.0.0-rc.4
[2.0.0-rc.3]: https://github.com/esp-rs/espflash/compare/v2.0.0-rc.2...v2.0.0-rc.3
[2.0.0-rc.2]: https://github.com/esp-rs/espflash/compare/v2.0.0-rc.1...v2.0.0-rc.2
[2.0.0-rc.1]: https://github.com/esp-rs/espflash/compare/v1.7.0...v2.0.0-rc.1
[1.7.0]: https://github.com/esp-rs/espflash/compare/v1.6.0...v1.7.0
[1.6.0]: https://github.com/esp-rs/espflash/compare/v1.5.1...v1.6.0
[1.5.1]: https://github.com/esp-rs/espflash/compare/v1.5.0...v1.5.1
[1.5.0]: https://github.com/esp-rs/espflash/compare/v1.4.1...v1.5.0
[1.4.1]: https://github.com/esp-rs/espflash/compare/v1.4.0...v1.4.1
[1.4.0]: https://github.com/esp-rs/espflash/compare/v1.3.0...v1.4.0
[1.3.0]: https://github.com/esp-rs/espflash/compare/v1.2.0...v1.3.0
[1.2.0]: https://github.com/esp-rs/espflash/compare/v1.1.0...v1.2.0
[1.1.0]: https://github.com/esp-rs/espflash/compare/v1.0.1...v1.1.0
[1.0.1]: https://github.com/esp-rs/espflash/compare/v1.0.0...v1.0.1
[1.0.0]: https://github.com/esp-rs/espflash/releases/tag/v1.0.0<|MERGE_RESOLUTION|>--- conflicted
+++ resolved
@@ -11,11 +11,8 @@
 
 - Allow `partition_table_offset` to be specified in the config file. (for #699)
 - Support external log-processors (#705)
-<<<<<<< HEAD
-- Make the `libudev` dependency optional with a new - enabled by default - feature: `libudev`
-=======
+- Make the `libudev` dependency optional with a new - enabled by default - feature: `libudev` (#709)
 - Address Clippy lints (#710)
->>>>>>> 523eedcf
 
 ### Changed
 
